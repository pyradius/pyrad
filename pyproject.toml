--- conflicted
+++ resolved
@@ -4,7 +4,7 @@
 
 [project]
 name = "pyrad"
-version= "2.4"
+version= "2.5"
 readme = "README.rst"
 license = "BSD-3-Clause"
 description="RADIUS tools"
@@ -24,6 +24,8 @@
     "Programming Language :: Python :: 3.10",
     "Programming Language :: Python :: 3.11",
     "Programming Language :: Python :: 3.12",
+    "Programming Language :: Python :: 3.13",
+    "Programming Language :: Python :: 3.14",
     "Topic :: Software Development :: Libraries :: Python Modules",
     "Topic :: System :: Systems Administration :: Authentication/Directory",
 ]
@@ -31,13 +33,10 @@
   "example/*"
 ]
 
-<<<<<<< HEAD
-[project.urls]
-repository = "https://github.com/pyradius/pyrad"
-=======
 [tool.poetry.urls]
-Repository = "https://github.com/pyradius/pyrad"
->>>>>>> 855a8225
+repository = "https://github.com/python-poetry/poetry"
+documentation = "https://pyradius-pyrad.readthedocs.io"
+
 
 [tool.poetry.dependencies]
 python = "^3.6"
