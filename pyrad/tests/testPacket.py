import os
import unittest
import six
from pyrad import packet
from pyrad.tests import home
from pyrad.dictionary import Dictionary


class UtilityTests(unittest.TestCase):
    def testGenerateID(self):
        id = packet.CreateID()
        self.assertTrue(isinstance(id, int))
        newid = packet.CreateID()
        self.assertNotEqual(id, newid)


class PacketConstructionTests(unittest.TestCase):
    klass = packet.Packet

    def setUp(self):
        self.path = os.path.join(home, 'tests', 'data')
        self.dict = Dictionary(os.path.join(self.path, 'simple'))

    def testBasicConstructor(self):
        pkt = self.klass()
        self.assertTrue(isinstance(pkt.code, int))
        self.assertTrue(isinstance(pkt.id, int))
        self.assertTrue(isinstance(pkt.secret, six.binary_type))

    def testNamedConstructor(self):
        pkt = self.klass(code=26, id=38, secret=six.b('secret'),
                authenticator=six.b('authenticator'),
                dict='fakedict')
        self.assertEqual(pkt.code, 26)
        self.assertEqual(pkt.id, 38)
        self.assertEqual(pkt.secret, six.b('secret'))
        self.assertEqual(pkt.authenticator, six.b('authenticator'))
        self.assertEqual(pkt.dict, 'fakedict')

    def testConstructWithDictionary(self):
        pkt = self.klass(dict=self.dict)
        self.assertTrue(pkt.dict is self.dict)

    def testConstructorIgnoredParameters(self):
        marker = []
        pkt = self.klass(fd=marker)
        self.assertFalse(getattr(pkt, 'fd', None) is marker)

    def testSecretMustBeBytestring(self):
        self.assertRaises(TypeError, self.klass, secret=six.u('secret'))

    def testConstructorWithAttributes(self):
        pkt = self.klass(**{'Test-String' :'this works', 'dict' : self.dict})
        self.assertEqual(pkt['Test-String'], ['this works'])

    def testConstructorWithTlvAttribute(self):
        pkt = self.klass(**{
            'Test-Tlv-Str': 'this works',
            'Test-Tlv-Int': 10,
            'dict': self.dict
        })
        self.assertEqual(pkt['Test-Tlv'], {'Test-Tlv-Str': ['this works'], 'Test-Tlv-Int' : [10]} )


class PacketTests(unittest.TestCase):
    def setUp(self):
        self.path = os.path.join(home, 'tests', 'data')
        self.dict = Dictionary(os.path.join(self.path, 'full'))
        self.packet = packet.Packet(id=0, secret=six.b('secret'),
                authenticator=six.b('01234567890ABCDEF'), dict=self.dict)

    def testCreateReply(self):
        reply = self.packet.CreateReply(**{'Test-Integer' : 10})
        self.assertEqual(reply.id, self.packet.id)
        self.assertEqual(reply.secret, self.packet.secret)
        self.assertEqual(reply.authenticator, self.packet.authenticator)
        self.assertEqual(reply['Test-Integer'], [10])

    def testAttributeAccess(self):
        self.packet['Test-Integer'] = 10
        self.assertEqual(self.packet['Test-Integer'], [10])
        self.assertEqual(self.packet[3], [six.b('\x00\x00\x00\x0a')])

        self.packet['Test-String'] = 'dummy'
        self.assertEqual(self.packet['Test-String'], ['dummy'])
        self.assertEqual(self.packet[1], [six.b('dummy')])

    def testAttributeValueAccess(self):
        self.packet['Test-Integer'] = 'Three'
        self.assertEqual(self.packet['Test-Integer'], ['Three'])
        self.assertEqual(self.packet[3], [six.b('\x00\x00\x00\x03')])

    def testVendorAttributeAccess(self):
        self.packet['Simplon-Number'] = 10
        self.assertEqual(self.packet['Simplon-Number'], [10])
        self.assertEqual(self.packet[(16, 1)], [six.b('\x00\x00\x00\x0a')])

        self.packet['Simplon-Number'] = 'Four'
        self.assertEqual(self.packet['Simplon-Number'], ['Four'])
        self.assertEqual(self.packet[(16, 1)], [six.b('\x00\x00\x00\x04')])

    def testRawAttributeAccess(self):
        marker = [six.b('')]
        self.packet[1] = marker
        self.assertTrue(self.packet[1] is marker)
        self.packet[(16, 1)] = marker
        self.assertTrue(self.packet[(16, 1)] is marker)

    def testHasKey(self):
        self.assertEqual(self.packet.has_key('Test-String'), False)
        self.assertEqual('Test-String' in self.packet, False)
        self.packet['Test-String'] = 'dummy'
        self.assertEqual(self.packet.has_key('Test-String'), True)
        self.assertEqual(self.packet.has_key(1), True)
        self.assertEqual(1 in self.packet, True)

    def testHasKeyWithUnknownKey(self):
        self.assertEqual(self.packet.has_key('Unknown-Attribute'), False)
        self.assertEqual('Unknown-Attribute' in self.packet, False)

    def testDelItem(self):
        self.packet['Test-String'] = 'dummy'
        del self.packet['Test-String']
        self.assertEqual(self.packet.has_key('Test-String'), False)
        self.packet['Test-String'] = 'dummy'
        del self.packet[1]
        self.assertEqual(self.packet.has_key('Test-String'), False)

    def testKeys(self):
        self.assertEqual(self.packet.keys(), [])
        self.packet['Test-String'] = 'dummy'
        self.assertEqual(self.packet.keys(), ['Test-String'])
        self.packet['Test-Integer'] = 10
        self.assertEqual(self.packet.keys(), ['Test-String', 'Test-Integer'])
        dict.__setitem__(self.packet, 12345, None)
        self.assertEqual(self.packet.keys(),
                        ['Test-String', 'Test-Integer', 12345])

    def testCreateAuthenticator(self):
        a = packet.Packet.CreateAuthenticator()
        self.assertTrue(isinstance(a, six.binary_type))
        self.assertEqual(len(a), 16)

        b = packet.Packet.CreateAuthenticator()
        self.assertNotEqual(a, b)

    def testGenerateID(self):
        id = self.packet.CreateID()
        self.assertTrue(isinstance(id, int))
        newid = self.packet.CreateID()
        self.assertNotEqual(id, newid)

    def testReplyPacket(self):
        reply = self.packet.ReplyPacket()
        self.assertEqual(reply,
                six.b('\x00\x00\x00\x14\xb0\x5e\x4b\xfb\xcc\x1c'
                      '\x8c\x8e\xc4\x72\xac\xea\x87\x45\x63\xa7'))

    def testVerifyReply(self):
        reply = self.packet.CreateReply()
        self.assertEqual(self.packet.VerifyReply(reply), True)

        reply.id += 1
        self.assertEqual(self.packet.VerifyReply(reply), False)
        reply.id = self.packet.id

        reply.secret = six.b('different')
        self.assertEqual(self.packet.VerifyReply(reply), False)
        reply.secret = self.packet.secret

        reply.authenticator = six.b('X') * 16
        self.assertEqual(self.packet.VerifyReply(reply), False)
        reply.authenticator = self.packet.authenticator

    def testPktEncodeAttribute(self):
        encode = self.packet._PktEncodeAttribute

        # Encode a normal attribute
        self.assertEqual(
                encode(1, six.b('value')),
                six.b('\x01\x07value'))
        # Encode a vendor attribute
        self.assertEqual(
                encode((1, 2), six.b('value')),
                six.b('\x1a\x0d\x00\x00\x00\x01\x02\x07value'))

    def testPktEncodeTlvAttribute(self):
        encode = self.packet._PktEncodeTlv

        # Encode a normal tlv attribute
        self.assertEqual(
                encode(4, {1:[six.b('value')], 2:[six.b('\x00\x00\x00\x02')]}),
                six.b('\x04\x0f\x01\x07value\x02\x06\x00\x00\x00\x02'))

        # Encode a normal tlv attribute with several sub attribute instances
        self.assertEqual(
                encode(4, {1:[six.b('value'), six.b('other')], 2:[six.b('\x00\x00\x00\x02')]}),
                six.b('\x04\x16\x01\x07value\x02\x06\x00\x00\x00\x02\x01\x07other'))
        # Encode a vendor tlv attribute
        self.assertEqual(
                encode((16, 3), {1:[six.b('value')], 2:[six.b('\x00\x00\x00\x02')]}),
                six.b('\x1a\x15\x00\x00\x00\x10\x03\x0f\x01\x07value\x02\x06\x00\x00\x00\x02'))

    def testPktEncodeLongTlvAttribute(self):
        encode = self.packet._PktEncodeTlv

        long_str = 'a' * 245
        # Encode a long tlv attribute - check it is split between AVPs
        self.assertEqual(
                encode(4, {1:[six.b('value'), six.b(long_str)], 2:[six.b('\x00\x00\x00\x02')]}),
                six.b('\x04\x0f\x01\x07value\x02\x06\x00\x00\x00\x02\x04\xf9\x01\xf7' + long_str))

        # Encode a long vendor tlv attribute
        first_avp = '\x1a\x15\x00\x00\x00\x10\x03\x0f\x01\x07value\x02\x06\x00\x00\x00\x02'
        second_avp = '\x1a\xff\x00\x00\x00\x10\x03\xf9\x01\xf7' + long_str
        self.assertEqual(
                encode((16, 3), {1:[six.b('value'), six.b(long_str)], 2:[six.b('\x00\x00\x00\x02')]}),
                six.b(first_avp + second_avp))

    def testPktEncodeAttributes(self):
        self.packet[1] = [six.b('value')]
        self.assertEqual(self.packet._PktEncodeAttributes(),
                six.b('\x01\x07value'))

        self.packet.clear()
        self.packet[(16, 2)] = [six.b('value')]
        self.assertEqual(self.packet._PktEncodeAttributes(),
                six.b('\x1a\x0d\x00\x00\x00\x10\x02\x07value'))

        self.packet.clear()
        self.packet[1] = [six.b('one'), six.b('two'), six.b('three')]
        self.assertEqual(self.packet._PktEncodeAttributes(),
                six.b('\x01\x05one\x01\x05two\x01\x07three'))

        self.packet.clear()
<<<<<<< HEAD
        self.packet[(1, 2)] = [six.b('value')]
        self.packet[1] = [six.b('value')]
=======
        self.packet[1] = [six.b('value')]
        self.packet[(16, 2)] = [six.b('value')]
>>>>>>> 91dd9737
        self.assertEqual(
                self.packet._PktEncodeAttributes(),
                six.b('\x01\x07value\x1a\x0d\x00\x00\x00\x10\x02\x07value'))

    def testPktDecodeVendorAttribute(self):
        decode = self.packet._PktDecodeVendorAttribute

        # Non-RFC2865 recommended form
        self.assertEqual(decode(six.b('')), [(26, six.b(''))])
        self.assertEqual(decode(six.b('12345')), [(26, six.b('12345'))])

        # Almost RFC2865 recommended form: bad length value
        self.assertEqual(
                decode(six.b('\x00\x00\x00\x01\x02\x06value')),
                [(26, six.b('\x00\x00\x00\x01\x02\x06value'))])

        # Proper RFC2865 recommended form
        self.assertEqual(
                decode(six.b('\x00\x00\x00\x10\x02\x07value')),
                [((16, 2), six.b('value'))])

    def testPktDecodeTlvAttribute(self):
        decode = self.packet._PktDecodeTlvAttribute

        decode(4,six.b('\x01\x07value'))
        self.assertEqual(self.packet[4], {1: [six.b('value')]})

        #add another instance of the same sub attribute
        decode(4,six.b('\x01\x07other'))
        self.assertEqual(self.packet[4], {1: [six.b('value'), six.b('other')]})

        #add a different sub attribute
        decode(4,six.b('\x02\x07\x00\x00\x00\x01'))
        self.assertEqual(self.packet[4], {
            1: [six.b('value'), six.b('other')],
            2: [six.b('\x00\x00\x00\x01')]
        })

    def testDecodePacketWithEmptyPacket(self):
        try:
            self.packet.DecodePacket(six.b(''))
        except packet.PacketError as e:
            self.assertTrue('header is corrupt' in str(e))
        else:
            self.fail()

    def testDecodePacketWithInvalidLength(self):
        try:
            self.packet.DecodePacket(six.b('\x00\x00\x00\x001234567890123456'))
        except packet.PacketError as e:
            self.assertTrue('invalid length' in str(e))
        else:
            self.fail()

    def testDecodePacketWithTooBigPacket(self):
        try:
            self.packet.DecodePacket(six.b('\x00\x00\x24\x00') + (0x2400 - 4) * six.b('X'))
        except packet.PacketError as e:
            self.assertTrue('too long' in str(e))
        else:
            self.fail()

    def testDecodePacketWithPartialAttributes(self):
        try:
            self.packet.DecodePacket(
                    six.b('\x01\x02\x00\x151234567890123456\x00'))
        except packet.PacketError as e:
            self.assertTrue('header is corrupt' in str(e))
        else:
            self.fail()

    def testDecodePacketWithoutAttributes(self):
        self.packet.DecodePacket(six.b('\x01\x02\x00\x141234567890123456'))
        self.assertEqual(self.packet.code, 1)
        self.assertEqual(self.packet.id, 2)
        self.assertEqual(self.packet.authenticator, six.b('1234567890123456'))
        self.assertEqual(self.packet.keys(), [])

    def testDecodePacketWithBadAttribute(self):
        try:
            self.packet.DecodePacket(
                    six.b('\x01\x02\x00\x161234567890123456\x00\x01'))
        except packet.PacketError as e:
            self.assertTrue('too small' in str(e))
        else:
            self.fail()

    def testDecodePacketWithEmptyAttribute(self):
        self.packet.DecodePacket(
                six.b('\x01\x02\x00\x161234567890123456\x01\x02'))
        self.assertEqual(self.packet[1], [six.b('')])

    def testDecodePacketWithAttribute(self):
        self.packet.DecodePacket(
            six.b('\x01\x02\x00\x1b1234567890123456\x01\x07value'))
        self.assertEqual(self.packet[1], [six.b('value')])

    def testDecodePacketWithTlvAttribute(self):
        self.packet.DecodePacket(
            six.b('\x01\x02\x00\x1d1234567890123456\x04\x09\x01\x07value'))
        self.assertEqual(self.packet[4], {1:[six.b('value')]})

    def testDecodePacketWithVendorTlvAttribute(self):
        self.packet.DecodePacket(
            six.b('\x01\x02\x00\x231234567890123456\x1a\x0f\x00\x00\x00\x10\x03\x09\x01\x07value'))
        self.assertEqual(self.packet[(16,3)], {1:[six.b('value')]})

    def testDecodePacketWithTlvAttributeWith2SubAttributes(self):
        self.packet.DecodePacket(
            six.b('\x01\x02\x00\x231234567890123456\x04\x0f\x01\x07value\x02\x06\x00\x00\x00\x09'))
        self.assertEqual(self.packet[4], {1:[six.b('value')], 2:[six.b('\x00\x00\x00\x09')]})

    def testDecodePacketWithSplitTlvAttribute(self):
        self.packet.DecodePacket(
            six.b('\x01\x02\x00\x251234567890123456\x04\x09\x01\x07value\x04\x09\x02\x06\x00\x00\x00\x09'))
        self.assertEqual(self.packet[4], {1:[six.b('value')], 2:[six.b('\x00\x00\x00\x09')]})

    def testDecodePacketWithMultiValuedAttribute(self):
        self.packet.DecodePacket(
            six.b('\x01\x02\x00\x1e1234567890123456\x01\x05one\x01\x05two'))
        self.assertEqual(self.packet[1], [six.b('one'), six.b('two')])

    def testDecodePacketWithTwoAttributes(self):
        self.packet.DecodePacket(
            six.b('\x01\x02\x00\x1e1234567890123456\x01\x05one\x01\x05two'))
        self.assertEqual(self.packet[1], [six.b('one'), six.b('two')])

    def testDecodePacketWithVendorAttribute(self):
        self.packet.DecodePacket(
                six.b('\x01\x02\x00\x1b1234567890123456\x1a\x07value'))
        self.assertEqual(self.packet[26], [six.b('value')])

    def testEncodeKeyValues(self):
        self.assertEqual(self.packet._EncodeKeyValues(1, '1234'), (1, '1234'))

    def testEncodeKey(self):
        self.assertEqual(self.packet._EncodeKey(1), 1)

    def testAddAttribute(self):
        self.packet.AddAttribute('Test-String', '1')
        self.assertEqual(self.packet['Test-String'], ['1'])
        self.packet.AddAttribute('Test-String', '1')
        self.assertEqual(self.packet['Test-String'], ['1', '1'])
        self.packet.AddAttribute('Test-String', ['2', '3'])
        self.assertEqual(self.packet['Test-String'], ['1', '1', '2', '3'])

class AuthPacketConstructionTests(PacketConstructionTests):
    klass = packet.AuthPacket

    def testConstructorDefaults(self):
        pkt = self.klass()
        self.assertEqual(pkt.code, packet.AccessRequest)


class AuthPacketTests(unittest.TestCase):
    def setUp(self):
        self.path = os.path.join(home, 'tests', 'data')
        self.dict = Dictionary(os.path.join(self.path, 'full'))
        self.packet = packet.AuthPacket(id=0, secret=six.b('secret'),
                authenticator=six.b('01234567890ABCDEF'), dict=self.dict)

    def testCreateReply(self):
        reply = self.packet.CreateReply(**{'Test-Integer' : 10})
        self.assertEqual(reply.code, packet.AccessAccept)
        self.assertEqual(reply.id, self.packet.id)
        self.assertEqual(reply.secret, self.packet.secret)
        self.assertEqual(reply.authenticator, self.packet.authenticator)
        self.assertEqual(reply['Test-Integer'], [10])

    def testRequestPacket(self):
        self.assertEqual(self.packet.RequestPacket(),
                six.b('\x01\x00\x00\x1401234567890ABCDE'))

    def testRequestPacketCreatesAuthenticator(self):
        self.packet.authenticator = None
        self.packet.RequestPacket()
        self.assertTrue(self.packet.authenticator is not None)

    def testRequestPacketCreatesID(self):
        self.packet.id = None
        self.packet.RequestPacket()
        self.assertTrue(self.packet.id is not None)

    def testPwCryptEmptyPassword(self):
        self.assertEqual(self.packet.PwCrypt(''), six.b(''))

    def testPwCryptPassword(self):
        self.assertEqual(self.packet.PwCrypt('Simplon'),
                six.b('\xd3U;\xb23\r\x11\xba\x07\xe3\xa8*\xa8x\x14\x01'))

    def testPwCryptSetsAuthenticator(self):
        self.packet.authenticator = None
        self.packet.PwCrypt(six.u(''))
        self.assertTrue(self.packet.authenticator is not None)

    def testPwDecryptEmptyPassword(self):
        self.assertEqual(self.packet.PwDecrypt(six.b('')), six.u(''))

    def testPwDecryptPassword(self):
        self.assertEqual(self.packet.PwDecrypt(
                six.b('\xd3U;\xb23\r\x11\xba\x07\xe3\xa8*\xa8x\x14\x01')),
                six.u('Simplon'))


class AcctPacketConstructionTests(PacketConstructionTests):
    klass = packet.AcctPacket

    def testConstructorDefaults(self):
        pkt = self.klass()
        self.assertEqual(pkt.code, packet.AccountingRequest)

    def testConstructorRawPacket(self):
        raw = six.b('\x00\x00\x00\x14\xb0\x5e\x4b\xfb\xcc\x1c' \
                    '\x8c\x8e\xc4\x72\xac\xea\x87\x45\x63\xa7')
        pkt = self.klass(packet=raw)
        self.assertEqual(pkt.raw_packet, raw)


class AcctPacketTests(unittest.TestCase):
    def setUp(self):
        self.path = os.path.join(home, 'tests', 'data')
        self.dict = Dictionary(os.path.join(self.path, 'full'))
        self.packet = packet.AcctPacket(id=0, secret=six.b('secret'),
                authenticator=six.b('01234567890ABCDEF'), dict=self.dict)

    def testCreateReply(self):
        reply = self.packet.CreateReply(**{'Test-Integer' : 10})
        self.assertEqual(reply.code, packet.AccountingResponse)
        self.assertEqual(reply.id, self.packet.id)
        self.assertEqual(reply.secret, self.packet.secret)
        self.assertEqual(reply.authenticator, self.packet.authenticator)
        self.assertEqual(reply['Test-Integer'], [10])

    def testVerifyAcctRequest(self):
        rawpacket = self.packet.RequestPacket()
        pkt = packet.AcctPacket(secret=six.b('secret'), packet=rawpacket)
        self.assertEqual(pkt.VerifyAcctRequest(), True)

        pkt.secret = six.b('different')
        self.assertEqual(pkt.VerifyAcctRequest(), False)
        pkt.secret = six.b('secret')

        pkt.raw_packet = six.b('X') + pkt.raw_packet[1:]
        self.assertEqual(pkt.VerifyAcctRequest(), False)

    def testRequestPacket(self):
        self.assertEqual(self.packet.RequestPacket(),
            six.b('\x04\x00\x00\x14\x95\xdf\x90\xccbn\xfb\x15G!\x13\xea\xfa>6\x0f'))

    def testRequestPacketSetsId(self):
        self.packet.id = None
        self.packet.RequestPacket()
        self.assertTrue(self.packet.id is not None)<|MERGE_RESOLUTION|>--- conflicted
+++ resolved
@@ -233,13 +233,8 @@
                 six.b('\x01\x05one\x01\x05two\x01\x07three'))
 
         self.packet.clear()
-<<<<<<< HEAD
-        self.packet[(1, 2)] = [six.b('value')]
-        self.packet[1] = [six.b('value')]
-=======
         self.packet[1] = [six.b('value')]
         self.packet[(16, 2)] = [six.b('value')]
->>>>>>> 91dd9737
         self.assertEqual(
                 self.packet._PktEncodeAttributes(),
                 six.b('\x01\x07value\x1a\x0d\x00\x00\x00\x10\x02\x07value'))
